{
<<<<<<< HEAD
    "typeName": "AWS::Test::TestModel",
    "properties": {
        "propertyA": {
            "type": "string"
        },
        "propertyB": {
            "type": "array",
            "items": {
                "type": "integer"
            }
        }
=======
  "typeName": "AWS::Test::TestModel",
  "description": "A test schema for unit tests.",
  "properties": {
    "propertyA": {
      "type": "string"
>>>>>>> 17711f69
    },
    "required": [
        "propertyA"
    ],
    "createOnlyProperties": [
        "/properties/propertyA"
    ],
    "readOnlyProperties": [
        "/properties/propertyB"
    ],
    "identifiers": [
        [
            "/properties/propertyA"
        ]
    ],
    "additionalProperties": false
}<|MERGE_RESOLUTION|>--- conflicted
+++ resolved
@@ -1,6 +1,6 @@
 {
-<<<<<<< HEAD
     "typeName": "AWS::Test::TestModel",
+    "description": "A test schema for unit tests.",
     "properties": {
         "propertyA": {
             "type": "string"
@@ -11,13 +11,6 @@
                 "type": "integer"
             }
         }
-=======
-  "typeName": "AWS::Test::TestModel",
-  "description": "A test schema for unit tests.",
-  "properties": {
-    "propertyA": {
-      "type": "string"
->>>>>>> 17711f69
     },
     "required": [
         "propertyA"
